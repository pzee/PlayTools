--- conflicted
+++ resolved
@@ -57,19 +57,7 @@
     CFRunLoopAddSource(loop, source, kCFRunLoopCommonModes);
 }
 
-<<<<<<< HEAD
-+ (UITouch*)touch: (NSInteger) pointId {
-    if ([touchAry count] > pointId){
-        return [touchAry objectAtIndex:pointId];
-    }
-    return nil;
-}
-
 + (NSInteger)fakeTouchId: (NSInteger)pointId AtPoint: (CGPoint)point withTouchPhase: (UITouchPhase)phase inWindow: (UIWindow*)window onView:(UIView*)view {
-    bool deleted = false;
-=======
-+ (NSInteger)fakeTouchId:(NSInteger)pointId AtPoint:(CGPoint)point withTouchPhase:(UITouchPhase)phase inWindow:(UIWindow*)window onView:(UIView*)view{
->>>>>>> 42ffc73b
     UITouch* touch = NULL;
     bool needsCopy = false;
     if(toStationarify != NULL) {
@@ -113,27 +101,6 @@
         CFBridgingRelease(delayRelease);
     }
     CFRunLoopSourceSignal(source);
-<<<<<<< HEAD
-    return deleted;
-}
-=======
-//    UIEvent *event = [self eventWithTouches:livingTouchAry];
     return pointId;
 }
-
-
-+ (UIEvent *)eventWithTouches:(NSArray *)touches
-{
-    // _touchesEvent is a private selector, interface is exposed in UIApplication(KIFAdditionsPrivate)
-    UIEvent *event = [[UIApplication sharedApplication] _touchesEvent];
-    [event _clearTouches];
-    [event kif_setEventWithTouches:touches];
-    
-    for (UITouch *aTouch in touches) {
-        [event _addTouch:aTouch forDelayedDelivery:NO];
-    }
-    
-    return event;
-}
->>>>>>> 42ffc73b
 @end