--- conflicted
+++ resolved
@@ -271,44 +271,7 @@
             }
         }
         setupHotkeys()
-<<<<<<< HEAD
         DispatchQueue.main.asyncAfter(deadline: .now() + 5, qos: .utility, execute: initializeToasts)
-=======
-        DispatchQueue.main.asyncAfter(deadline: DispatchTime.now() + 5) {
-            if !settings.mouseMapping || !mode.visible || self.actions.count <= 0 {
-                return
-            }
-            let persistenceKeyname = "playtoolsKeymappingDisabledAt"
-            let lastUse = UserDefaults.standard.float(forKey: persistenceKeyname)
-            var thisUse = lastUse
-            if lastUse < 1 {
-                thisUse = 2
-            } else {
-                thisUse = Float(Date.timeIntervalSinceReferenceDate)
-            }
-            var token2: NSObjectProtocol?
-            let center = NotificationCenter.default
-            token2 = center.addObserver(forName: NSNotification.Name.playtoolsKeymappingWillDisable,
-                                        object: nil, queue: OperationQueue.main) { _ in
-                center.removeObserver(token2!)
-                UserDefaults.standard.set(thisUse, forKey: persistenceKeyname)
-            }
-            if lastUse > Float(Date.now.addingTimeInterval(-86400*14).timeIntervalSinceReferenceDate) {
-                return
-            }
-            Toast.showHint(title: "Keymapping Disabled", text: ["Press ", "option ⌥", " to enable keymapping"],
-                           timeout: 10,
-                           notification: NSNotification.Name.playtoolsKeymappingWillEnable)
-            var token: NSObjectProtocol?
-            token = center.addObserver(forName: NSNotification.Name.playtoolsKeymappingWillEnable,
-                                       object: nil, queue: OperationQueue.main) { _ in
-                center.removeObserver(token!)
-                Toast.showHint(title: "Keymapping Enabled", text: ["Press ", "option ⌥", " to disable keymapping"],
-                               timeout: 10,
-                               notification: NSNotification.Name.playtoolsKeymappingWillDisable)
-            }
-        }
->>>>>>> 51ec67ad
 
         AKInterface.shared!.initialize(keyboard: {keycode, pressed, isRepeat in
             if mode.visible || PlayInput.cmdPressed() {
