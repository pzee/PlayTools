import Foundation
import GameController
import UIKit

class PlayInput {
    static let shared = PlayInput()
    var actions = [Action]()
    static var keyboardMapped = true

    static private var lCmdPressed = false
    static private var rCmdPressed = false

    static public var buttonHandlers: [String: [(Bool) -> Void]] = [:]

    func invalidate() {
        for action in self.actions {
            action.invalidate()
        }
    }

    static public func registerButton(key: String, handler: @escaping (Bool) -> Void) {
        if PlayInput.buttonHandlers[key] == nil {
            PlayInput.buttonHandlers[key] = []
        }
        PlayInput.buttonHandlers[key]!.append(handler)
    }

    func keyboardHandler(_ keyCode: UInt16, _ pressed: Bool) {
        let name = KeyCodeNames.virtualCodes[keyCode] ?? "Btn"
        guard let handlers = PlayInput.buttonHandlers[name] else {
            return
        }
        for handler in handlers {
            handler(pressed)
        }
    }

    func controllerButtonHandler(_ profile: GCExtendedGamepad, _ element: GCControllerElement) {
        let name: String = element.aliases.first!
        if let buttonElement = element as? GCControllerButtonInput {
//            Toast.showOver(msg: "recognised controller button: \(name)")
            guard let handlers = PlayInput.buttonHandlers[name] else { return }
            Toast.showOver(msg: name + ": \(buttonElement.isPressed)")
            for handler in handlers {
                handler(buttonElement.isPressed)
            }
        } else if let dpadElement = element as? GCControllerDirectionPad {
            PlayMice.shared.handleControllerDirectionPad(profile, dpadElement)
        } else {
            Toast.showOver(msg: "unrecognised controller element input happens")
        }
    }

    func parseKeymap() {
        actions = []
        PlayInput.buttonHandlers.removeAll(keepingCapacity: true)
        for button in keymap.keymapData.buttonModels {
            actions.append(ButtonAction(data: button))
        }

        for draggableButton in keymap.keymapData.draggableButtonModels {
            actions.append(DraggableButtonAction(data: draggableButton))
        }

        for mouse in keymap.keymapData.mouseAreaModel {
            actions.append(CameraAction(data: mouse))
        }

        for joystick in keymap.keymapData.joystickModel {
            // Left Thumbstick, Right Thumbstick, Mouse
            if joystick.keyName.contains(Character("u")) {
                actions.append(ContinuousJoystickAction(data: joystick))
            } else { // Keyboard
                actions.append(JoystickAction(data: joystick))
            }
        }
    }

    public func toggleEditor(show: Bool) {
        mode.show(show)
        PlayInput.keyboardMapped = !show
        if show {
            if let keyboard = GCKeyboard.coalesced!.keyboardInput {
                keyboard.keyChangedHandler = { _, _, keyCode, _ in
                    if !PlayInput.cmdPressed()
                        && !PlayInput.FORBIDDEN.contains(keyCode)
                        && self.isSafeToBind(keyboard)
                        && KeyCodeNames.keyCodes[keyCode.rawValue] != nil {
                        EditorController.shared.setKey(keyCode.rawValue)
                    }
                }
            }
            if let controller = GCController.current?.extendedGamepad {
                controller.valueChangedHandler = { _, element in
                    // This is the index of controller buttons, which is String, not Int
                    var alias: String = element.aliases.first!
                    if alias == "Direction Pad" {
                        guard let dpadElement = element as? GCControllerDirectionPad else {
                            Toast.showOver(msg: "cannot map direction pad: element type not recognizable")
                            return
                        }
                        if dpadElement.xAxis.value > 0 {
                            alias = dpadElement.right.aliases.first!
                        } else if dpadElement.xAxis.value < 0 {
                            alias = dpadElement.left.aliases.first!
                        }
                        if dpadElement.yAxis.value > 0 {
                            alias = dpadElement.down.aliases.first!
                        } else if dpadElement.yAxis.value < 0 {
                            alias = dpadElement.up.aliases.first!
                        }
                    }
                    EditorController.shared.setKey(alias)
                }
            }
        } else {
            DispatchQueue.main.async(execute: parseKeymap)
        }
    }

    func setup() {
        GCKeyboard.coalesced?.keyboardInput?.keyChangedHandler = nil
        GCController.current?.extendedGamepad?.valueChangedHandler = controllerButtonHandler
    }

    static public func cmdPressed() -> Bool {
        return lCmdPressed || rCmdPressed
    }

    private func isSafeToBind(_ input: GCKeyboardInput) -> Bool {
           var result = true
           for forbidden in PlayInput.FORBIDDEN where input.button(forKeyCode: forbidden)?.isPressed ?? false {
               result = false
               break
           }
           return result
       }

    private static let FORBIDDEN: [GCKeyCode] = [
        .leftGUI,
        .rightGUI,
        .leftAlt,
        .rightAlt,
        .printScreen
    ]

    private func swapMode() {
//        if !settings.mouseMapping {
//            return
//        }
//        if !mode.visible {
//            self.invalidate()
//        }
        mode.show(!mode.visible)
    }

    var root: UIViewController? {
        return screen.window?.rootViewController
    }

    func setupHotkeys() {
        if let keyboard = GCKeyboard.coalesced?.keyboardInput {
            keyboard.button(forKeyCode: .leftGUI)?.pressedChangedHandler = { _, _, pressed in
                PlayInput.lCmdPressed = pressed
            }
            keyboard.button(forKeyCode: .rightGUI)?.pressedChangedHandler = { _, _, pressed in
                PlayInput.rCmdPressed = pressed
            }
        }
    }

    func initialize() {
        if !PlaySettings.shared.keymapping {
            return
        }

        let centre = NotificationCenter.default
        let main = OperationQueue.main

        centre.addObserver(forName: NSNotification.Name.GCKeyboardDidConnect, object: nil, queue: main) { _ in
            self.setupHotkeys()
            if !mode.visible {
                self.setup()
            }
        }

        centre.addObserver(forName: NSNotification.Name.GCMouseDidConnect, object: nil, queue: main) { _ in
            if !mode.visible {
                self.setup()
            }
        }

        centre.addObserver(forName: NSNotification.Name.GCControllerDidConnect, object: nil, queue: main) { _ in
            if !mode.visible {
                self.setup()
            }
            if EditorController.shared.editorMode {
                self.toggleEditor(show: true)
            }
        }
        parseKeymap()
        centre.addObserver(forName: UIApplication.keyboardDidHideNotification, object: nil, queue: main) { _ in
            PlayInput.keyboardMapped = true
        }
        centre.addObserver(forName: UIApplication.keyboardWillShowNotification, object: nil, queue: main) { _ in
            PlayInput.keyboardMapped = false
        }
        centre.addObserver(forName: NSNotification.Name(rawValue: "NSWindowDidBecomeKeyNotification"), object: nil,
            queue: main) { _ in
            if !mode.visible {
                AKInterface.shared!.warpCursor()
            }
        }
        setupHotkeys()
        DispatchQueue.main.asyncAfter(deadline: DispatchTime.now() + 5) {
            if !settings.mouseMapping || !mode.visible || self.actions.count <= 0 {
                return
            }
            let persistenceKeyname = "playtoolsKeymappingDisabledAt"
            let lastUse = UserDefaults.standard.float(forKey: persistenceKeyname)
            var thisUse = lastUse
            if lastUse < 1 {
                thisUse = 2
            } else {
                thisUse = Float(Date.timeIntervalSinceReferenceDate)
            }
            var token2: NSObjectProtocol?
            let center = NotificationCenter.default
            token2 = center.addObserver(forName: NSNotification.Name.playtoolsKeymappingWillDisable,
                                        object: nil, queue: OperationQueue.main) { _ in
                center.removeObserver(token2!)
                UserDefaults.standard.set(thisUse, forKey: persistenceKeyname)
            }
            if lastUse > Float(Date.now.addingTimeInterval(-86400*14).timeIntervalSinceReferenceDate) {
                return
            }
            Toast.showHint(title: "Keymapping Disabled", text: ["Press ", "option ⌥", " to enable keymapping"],
                           timeout: 10,
                           notification: NSNotification.Name.playtoolsKeymappingWillEnable)
            var token: NSObjectProtocol?
            token = center.addObserver(forName: NSNotification.Name.playtoolsKeymappingWillEnable,
                                       object: nil, queue: OperationQueue.main) { _ in
                center.removeObserver(token!)
                Toast.showHint(title: "Keymapping Enabled", text: ["Press ", "option ⌥", " to disable keymapping"],
                               timeout: 10,
                               notification: NSNotification.Name.playtoolsKeymappingWillDisable)
            }
        }

<<<<<<< HEAD
        AKInterface.shared!.initialize(keyboard: {keycode, pressed in
            let consumed = PlayInput.keyboardMapped && !PlayInput.cmdPressed()
            if !consumed {
=======
        AKInterface.shared!.initialize(keyboard: {keycode, pressed, isRepeat in
            if mode.visible || PlayInput.cmdPressed() {
>>>>>>> 51adcca8
                return false
            }
            if isRepeat {
                return true
            }
            self.keyboardHandler(keycode, pressed)
            return true
        }, mouseMoved: {deltaX, deltaY in
            if !PlayInput.keyboardMapped {
                return false
            }
            if mode.visible {
                PlayMice.shared.handleFakeMouseMoved(deltaX: deltaX, deltaY: deltaY)
            } else {
                PlayMice.shared.handleMouseMoved(deltaX: deltaX, deltaY: deltaY)
            }
            return true
        }, swapMode: self.swapMode)
    }
}<|MERGE_RESOLUTION|>--- conflicted
+++ resolved
@@ -6,7 +6,7 @@
     static let shared = PlayInput()
     var actions = [Action]()
     static var keyboardMapped = true
-
+    static var shouldLockCursor = true
     static private var lCmdPressed = false
     static private var rCmdPressed = false
 
@@ -19,20 +19,26 @@
     }
 
     static public func registerButton(key: String, handler: @escaping (Bool) -> Void) {
+        if ["LMB", "RMB", "MMB"].contains(key) {
+            PlayInput.shouldLockCursor = true
+        }
         if PlayInput.buttonHandlers[key] == nil {
             PlayInput.buttonHandlers[key] = []
         }
         PlayInput.buttonHandlers[key]!.append(handler)
     }
 
-    func keyboardHandler(_ keyCode: UInt16, _ pressed: Bool) {
+    func keyboardHandler(_ keyCode: UInt16, _ pressed: Bool) -> Bool {
         let name = KeyCodeNames.virtualCodes[keyCode] ?? "Btn"
         guard let handlers = PlayInput.buttonHandlers[name] else {
-            return
-        }
+            return false
+        }
+        var mapped = false
         for handler in handlers {
             handler(pressed)
-        }
+            mapped = true
+        }
+        return mapped
     }
 
     func controllerButtonHandler(_ profile: GCExtendedGamepad, _ element: GCControllerElement) {
@@ -53,6 +59,7 @@
 
     func parseKeymap() {
         actions = []
+        PlayInput.shouldLockCursor = false
         PlayInput.buttonHandlers.removeAll(keepingCapacity: true)
         for button in keymap.keymapData.buttonModels {
             actions.append(ButtonAction(data: button))
@@ -74,12 +81,16 @@
                 actions.append(JoystickAction(data: joystick))
             }
         }
+        if !PlayInput.shouldLockCursor {
+            PlayInput.shouldLockCursor = PlayMice.shared.mouseMovementMapped()
+        }
     }
 
     public func toggleEditor(show: Bool) {
-        mode.show(show)
         PlayInput.keyboardMapped = !show
         if show {
+            self.invalidate()
+            mode.show(show)
             if let keyboard = GCKeyboard.coalesced!.keyboardInput {
                 keyboard.keyChangedHandler = { _, _, keyCode, _ in
                     if !PlayInput.cmdPressed()
@@ -114,7 +125,9 @@
                 }
             }
         } else {
-            DispatchQueue.main.async(execute: parseKeymap)
+            setup()
+            parseKeymap()
+            self.swapMode()
         }
     }
 
@@ -145,12 +158,10 @@
     ]
 
     private func swapMode() {
-//        if !settings.mouseMapping {
-//            return
-//        }
-//        if !mode.visible {
-//            self.invalidate()
-//        }
+        if !PlayInput.shouldLockCursor {
+            mode.show(true)
+            return
+        }
         mode.show(!mode.visible)
     }
 
@@ -213,7 +224,7 @@
         }
         setupHotkeys()
         DispatchQueue.main.asyncAfter(deadline: DispatchTime.now() + 5) {
-            if !settings.mouseMapping || !mode.visible || self.actions.count <= 0 {
+            if !mode.visible || self.actions.count <= 0 || !PlayInput.shouldLockCursor {
                 return
             }
             let persistenceKeyname = "playtoolsKeymappingDisabledAt"
@@ -234,34 +245,28 @@
             if lastUse > Float(Date.now.addingTimeInterval(-86400*14).timeIntervalSinceReferenceDate) {
                 return
             }
-            Toast.showHint(title: "Keymapping Disabled", text: ["Press ", "option ⌥", " to enable keymapping"],
+            Toast.showHint(title: "Mouse Mapping Disabled", text: ["Press ", "option ⌥", " to enable mouse mapping"],
                            timeout: 10,
                            notification: NSNotification.Name.playtoolsKeymappingWillEnable)
             var token: NSObjectProtocol?
             token = center.addObserver(forName: NSNotification.Name.playtoolsKeymappingWillEnable,
                                        object: nil, queue: OperationQueue.main) { _ in
                 center.removeObserver(token!)
-                Toast.showHint(title: "Keymapping Enabled", text: ["Press ", "option ⌥", " to disable keymapping"],
+                Toast.showHint(title: "Cursor Locked", text: ["Press ", "option ⌥", " to release cursor"],
                                timeout: 10,
                                notification: NSNotification.Name.playtoolsKeymappingWillDisable)
             }
         }
 
-<<<<<<< HEAD
-        AKInterface.shared!.initialize(keyboard: {keycode, pressed in
-            let consumed = PlayInput.keyboardMapped && !PlayInput.cmdPressed()
-            if !consumed {
-=======
         AKInterface.shared!.initialize(keyboard: {keycode, pressed, isRepeat in
-            if mode.visible || PlayInput.cmdPressed() {
->>>>>>> 51adcca8
+            if !PlayInput.keyboardMapped || PlayInput.cmdPressed() {
                 return false
             }
             if isRepeat {
                 return true
             }
-            self.keyboardHandler(keycode, pressed)
-            return true
+            let mapped = self.keyboardHandler(keycode, pressed)
+            return mapped
         }, mouseMoved: {deltaX, deltaY in
             if !PlayInput.keyboardMapped {
                 return false
@@ -273,5 +278,6 @@
             }
             return true
         }, swapMode: self.swapMode)
+        PlayMice.shared.initialize()
     }
 }