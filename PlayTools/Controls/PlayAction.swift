--- conflicted
+++ resolved
@@ -31,10 +31,8 @@
         }
     }
 
-<<<<<<< HEAD
     let keyCode: GCKeyCode
     let keyName: String
-    let keyid: Int
     let point: CGPoint
     var id: Int
 
@@ -49,13 +47,12 @@
         }
     }
 
-    init(id: Int, keyid: Int, keyCode: GCKeyCode, keyName: String, point: CGPoint) {
-        self.keyid = keyid
+    init(id: Int, keyCode: GCKeyCode, keyName: String, point: CGPoint) {
         self.keyCode = keyCode
         self.keyName = keyName
         self.point = point
         self.id = id
-        if PlayMice.shared.setMiceButtons(keyid, action: self) {
+        if PlayMice.shared.setMiceButtons(keyCode.rawValue, action: self) {
             // No more work to do for mouse buttons
         } else if let gcKey = GCKeyboard.coalesced?.keyboardInput?.button(forKeyCode: keyCode) {
             let handler = gcKey.pressedChangedHandler
@@ -66,43 +63,17 @@
             if let gcControllerButton = gcControllerElement as? GCControllerButtonInput {
                 let handler = gcControllerButton.pressedChangedHandler
                 gcControllerButton.pressedChangedHandler = getChangedHandler(handler: handler)
-=======
-    let key: GCKeyCode
-    let point: CGPoint
-    var id: Int
-
-    init(id: Int, key: GCKeyCode, point: CGPoint) {
-        self.key = key
-        self.point = point
-        self.id = id
-        if let keyboard = GCKeyboard.coalesced?.keyboardInput {
-            if !PlayMice.shared.setMiceButtons(key.rawValue, action: self) {
-                let handler = keyboard.button(forKeyCode: key)?.pressedChangedHandler
-                keyboard.button(forKeyCode: key)?.pressedChangedHandler = { button, value, pressed in
-                    if !mode.visible && !PlayInput.cmdPressed() {
-                        self.update(pressed: pressed)
-                    }
-                    if let previous = handler {
-                        previous(button, value, pressed)
-                    }
-                }
->>>>>>> 153c70a7
             }
 
         }
     }
 
     convenience init(id: Int, data: Button) {
-        let keyCode = GCKeyCode(rawValue: CFIndex(data.keyCode))
+        let keyCode = GCKeyCode(rawValue: data.keyCode)
         self.init(
             id: id,
-<<<<<<< HEAD
-            keyid: data.keyCode,
             keyCode: keyCode,
             keyName: data.keyName,
-=======
-            key: GCKeyCode(rawValue: data.keyCode),
->>>>>>> 153c70a7
             point: CGPoint(
                 x: data.transform.xCoord.absoluteX,
                 y: data.transform.yCoord.absoluteY))
@@ -122,15 +93,9 @@
 
     var releasePoint: CGPoint
 
-<<<<<<< HEAD
-    override init(id: Int, keyid: Int, keyCode: GCKeyCode, keyName: String, point: CGPoint) {
+    override init(id: Int, keyCode: GCKeyCode, keyName: String, point: CGPoint) {
         self.releasePoint = point
-        super.init(id: id, keyid: keyid, keyCode: keyCode, keyName: keyName, point: point)
-=======
-    override init(id: Int, key: GCKeyCode, point: CGPoint) {
-        self.releasePoint = point
-        super.init(id: id, key: key, point: point)
->>>>>>> 153c70a7
+        super.init(id: id, keyCode: keyCode, keyName: keyName, point: point)
         if settings.mouseMapping {
             PlayMice.shared.setupMouseMovedHandler()
         }
