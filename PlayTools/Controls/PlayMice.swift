//
//  PlayMice.swift
//  PlayTools
//

import Foundation

import GameController
import CoreGraphics

typealias ResponseBlock = @convention(block) (_ event: Any) -> Any?

typealias ResponseBlockBool = @convention(block) (_ event: Any) -> Bool

@objc final public class PlayMice: NSObject {

    @objc public static let shared = PlayMice()

    private var camera: CameraControl?

    private static var isInit = false

    private var acceptMouseEvents = !PlaySettings.shared.gamingMode

    public override init() {
        super.init()
        if !PlayMice.isInit {
            setupMouseButton(_up: 2, _down: 4)
            setupMouseButton(_up: 8, _down: 16)
            setupMouseButton(_up: 33554432, _down: 67108864)
            PlayMice.isInit = true
        }
    }

    public var cursorPos: CGPoint {
        var point = CGPoint(x: 0, y: 0)
        if #available(macOS 11, *) {
            point = Dynamic(screen.nsWindow).mouseLocationOutsideOfEventStream.asCGPoint!
        }
        if let rect = (Dynamic(screen.nsWindow).frame.asCGRect) {
            point.x = (point.x / rect.width) * screen.screenRect.width
            point.y = screen.screenRect.height - ((point.y / rect.height) * screen.screenRect.height)
        }
        return point
    }

    public func setup(_ key: [CGFloat]) {
        camera = CameraControl(centerX: key[0].absoluteX, centerY: key[1].absoluteY)
        setupMouseMovedHandler()
    }

    public func setupMouseMovedHandler() {
        for mouse in GCMouse.mice() {
            mouse.mouseInput?.mouseMovedHandler = { _, deltaX, deltaY in
<<<<<<< HEAD
                if !mode.visible {
                    if let draggableButton = DraggableButtonAction.activeButton {
                        draggableButton.onMouseMoved(deltaX: CGFloat(deltaX), deltaY: CGFloat(deltaY))
                    } else {
=======
                Toucher.touchQueue.async {
                    if !mode.visible {
>>>>>>> 046b6887
                        self.camera?.updated(CGFloat(deltaX), CGFloat(deltaY))
                    }
                }
            }
        }
    }

    public func stop() {
        for mouse in GCMouse.mice() {
            mouse.mouseInput?.mouseMovedHandler = nil
        }
        camera?.stop()
        camera = nil
        mouseActions = [:]
    }

    func setMiceButtons(_ keyId: Int, action: ButtonAction) -> Bool {
        if (-3 ... -1).contains(keyId) {
            setMiceButton(keyId, action: action)
            return true
        }
        return false
    }

    var mouseActions: [Int: ButtonAction] = [:]

    private func setupMouseButton(_up: Int, _down: Int) {
        Dynamic.NSEvent.addLocalMonitorForEventsMatchingMask(_up, handler: { event in
            if !mode.visible || self.acceptMouseEvents {
                self.mouseActions[_up]?.update(pressed: true)
                if self.acceptMouseEvents {
                    return event
                }
                return nil
            }
            return event
        } as ResponseBlock)
        Dynamic.NSEvent.addLocalMonitorForEventsMatchingMask(_down, handler: { event in
            if !mode.visible || self.acceptMouseEvents {
                self.mouseActions[_up]?.update(pressed: false)
                if self.acceptMouseEvents {
                    return event
                }
                return nil
            }
            return event
        } as ResponseBlock)
    }

    private func setMiceButton(_ keyId: Int, action: ButtonAction) {
        switch keyId {
        case -1: mouseActions[2] = action
        case -2: mouseActions[8] = action
        case -3: mouseActions[33554432] = action
        default:
            mouseActions[2] = action
        }
    }
}

final class CameraControl {

    var center: CGPoint = CGPoint.zero
    var location: CGPoint = CGPoint.zero

    init(centerX: CGFloat = screen.width / 2, centerY: CGFloat = screen.height / 2) {
        self.center = CGPoint(x: centerX, y: centerY)
        // in rare cases the cooldown reset task is lost by the dispatch queue
        self.cooldown = false
    }

    var isMoving = false

    func delay(_ delay: Double, closure: @escaping () -> Void) {
        let when = DispatchTime.now() + delay
        Toucher.touchQueue.asyncAfter(deadline: when, execute: closure)
    }

    // if max speed of this touch is high
    var movingFast = false
    // seq number for each move event. Used in closure to determine if this move is the last
    var sequence = 0
    // like sequence but resets when touch begins. Used to calc touch duration
    var counter = 0
    // if should wait before beginning next touch
    var cooldown = false
    // if the touch point had been prevented from lifting off because of moving slow
    var idled = false

    @objc func updated(_ deltaX: CGFloat, _ deltaY: CGFloat) {
        if mode.visible || cooldown {
            return
        }
        sequence += 1
        // count touch duration
        counter += 1
        if !isMoving {
            isMoving = true
            movingFast = false
            idled = false
            location = center
            counter = 0
            Toucher.touchcam(point: self.center, phase: UITouch.Phase.began, tid: 1)
        }
        // if not moving fast, regard the user fine-tuning the camera(e.g. aiming)
        // so hold the touch for longer to avoid cold startup
        if deltaX.magnitude + deltaY.magnitude > 4 {
            // if we had mistaken this as player aiming
            if self.idled {
                // since not aiming, re-touch to re-gain control
                self.doLiftOff()
                return
            }
            movingFast = true
        }
        self.location.x += deltaX * CGFloat(PlaySettings.shared.sensivity)
        self.location.y -= deltaY * CGFloat(PlaySettings.shared.sensivity)
        Toucher.touchcam(point: self.location, phase: UITouch.Phase.moved, tid: 1)
        let previous = sequence

        delay(0.016) {
            // if no other touch events in the past 0.016 sec
            if previous != self.sequence {
                return
            }
            // and slow touch lasts for sufficient time
            if self.movingFast || self.counter > 64 {
                self.doLiftOff()
            } else {
                self.idled = true
                // idle for at most 4 seconds
                self.delay(4) {
                    if previous != self.sequence {
                        return
                    }
                    self.doLiftOff()
                }
            }
         }

    }

    public func doLiftOff() {
        if !self.isMoving {
            return
        }
        Toucher.touchcam(point: self.location, phase: UITouch.Phase.ended, tid: 1)
        self.isMoving = false
        // ending and beginning too frequently leads to the beginning event not recognized
        // so let the beginning event wait some time
        // 0.016 here is safe as long as the 0.016 above works
        delay(0.016) {
            self.cooldown = false
        }
        cooldown = true
    }

    func stop() {
        sequence = 0
        self.doLiftOff()
    }
}<|MERGE_RESOLUTION|>--- conflicted
+++ resolved
@@ -52,16 +52,13 @@
     public func setupMouseMovedHandler() {
         for mouse in GCMouse.mice() {
             mouse.mouseInput?.mouseMovedHandler = { _, deltaX, deltaY in
-<<<<<<< HEAD
-                if !mode.visible {
-                    if let draggableButton = DraggableButtonAction.activeButton {
-                        draggableButton.onMouseMoved(deltaX: CGFloat(deltaX), deltaY: CGFloat(deltaY))
-                    } else {
-=======
                 Toucher.touchQueue.async {
                     if !mode.visible {
->>>>>>> 046b6887
-                        self.camera?.updated(CGFloat(deltaX), CGFloat(deltaY))
+                        if let draggableButton = DraggableButtonAction.activeButton {
+                            draggableButton.onMouseMoved(deltaX: CGFloat(deltaX), deltaY: CGFloat(deltaY))
+                        } else {
+                            self.camera?.updated(CGFloat(deltaX), CGFloat(deltaY))
+                        }
                     }
                 }
             }
